--- conflicted
+++ resolved
@@ -46,12 +46,7 @@
 let activeId = null;
 
 function esc(s) {
-<<<<<<< HEAD
-  const value = s == null ? '' : s;
-  return value.toString().replace(/[&<>"']/g, (m) => ({
-=======
   return (s ?? '').toString().replace(/[&<>"']/g, (m) => ({
->>>>>>> e9bf1d1d
     '&': '&amp;',
     '<': '&lt;',
     '>': '&gt;',
@@ -145,16 +140,8 @@
     .slice()
     .sort((a, b) => {
       const attentionScore = { needs_attention: 0, waiting: 1, '': 2 };
-<<<<<<< HEAD
-      const attAKey = a.attention == null ? '' : a.attention;
-      const attBKey = b.attention == null ? '' : b.attention;
-      const hasOwn = Object.prototype.hasOwnProperty;
-      const attA = hasOwn.call(attentionScore, attAKey) ? attentionScore[attAKey] : 3;
-      const attB = hasOwn.call(attentionScore, attBKey) ? attentionScore[attBKey] : 3;
-=======
       const attA = attentionScore[a.attention ?? ''] ?? 3;
       const attB = attentionScore[b.attention ?? ''] ?? 3;
->>>>>>> e9bf1d1d
       if (attA !== attB) return attA - attB;
       const dueA = a.next_due ? new Date(a.next_due) : null;
       const dueB = b.next_due ? new Date(b.next_due) : null;
@@ -300,11 +287,7 @@
     const el = document.getElementById(field);
     if (!el) return;
     const value = caseData[field];
-<<<<<<< HEAD
-    el.value = value == null ? '' : value;
-=======
     el.value = value ?? '';
->>>>>>> e9bf1d1d
   });
   renderFocusLog(caseData.focus_log || []);
   renderDeadlines(caseData.deadlines || []);
@@ -331,11 +314,7 @@
     ? deadlinesEl.dataset.json !== JSON.stringify(original.deadlines || [])
     : false;
   const dirty = FORM_FIELDS.some((field) => {
-<<<<<<< HEAD
-    const originalVal = original[field] == null ? '' : original[field];
-=======
     const originalVal = original[field] ?? '';
->>>>>>> e9bf1d1d
     return current[field] !== originalVal;
   });
   saveBtn.disabled = !(dirty || deadlinesChanged);
@@ -510,11 +489,7 @@
   });
 
   importInput.addEventListener('change', async (event) => {
-<<<<<<< HEAD
-    const file = event.target && event.target.files ? event.target.files[0] : null;
-=======
     const file = event.target.files?.[0];
->>>>>>> e9bf1d1d
     if (!file) return;
     let csvText = '';
     try {
