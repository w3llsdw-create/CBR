--- conflicted
+++ resolved
@@ -1,25 +1,15 @@
 /* Caseboard TV — passive, responsive, “alive” */
 
-const API = '/tv/cases';              // FastAPI endpoint
-const POLL_MS = 60_000;               // refresh interval
-const SCROLL_SPEED = 0.3;             // px per frame for autoscroll
+const API = '/tv/cases';
+const POLL_MS = 60_000;
+const SCROLL_SPEED = 0.3;     // px per frame
 const PAUSE_AT_END_MS = 2200;
 
-const clockEl = () => document.getElementById('clock');
-<<<<<<< HEAD
-const dateEl = () => document.getElementById('date');
-const rowsEl  = () => document.getElementById('rows');
-const scrollerEl = () => document.getElementById('caseScroller');
-const priorityEl = () => document.getElementById('priorityList');
-const metricEl = id => document.getElementById(id);
-const totalLabelEl = () => document.getElementById('metricTotalLabel');
-const totalHintEl = () => document.getElementById('metricTotalHint');
-=======
-const rowsEl  = () => document.getElementById('rows');
-const boardEl = () => document.getElementById('board');
-const priorityEl = () => document.getElementById('priorityList');
-const metricEl = id => document.getElementById(id);
->>>>>>> fec148c1
+const clockEl   = () => document.getElementById('clock');
+const rowsEl    = () => document.getElementById('rows');
+const boardEl   = () => document.getElementById('board');
+const priorityEl= () => document.getElementById('priorityList');
+const metricEl  = id => document.getElementById(id);
 
 let data = { cases: [] };
 let rafId = null;
@@ -28,7 +18,6 @@
 const TEXT_FIXES = [
   [/â€”/g, '—'], [/â€“/g, '–'], [/â€™/g, '’'], [/â€œ/g, '“'], [/â€\u009d/g, '”'], [/â€\u009c/g, '“'], [/â€¦/g, '…']
 ];
-
 const HTML_ESC = { '&': '&amp;', '<': '&lt;', '>': '&gt;', '"': '&quot;', "'": '&#39;' };
 
 const GROUPS = [
@@ -48,20 +37,16 @@
   for (const [re, rep] of TEXT_FIXES) s = s.replace(re, rep);
   return s.trim();
 }
-
 function display(value, fallback = '—') {
   const s = normalizeText(value);
   return s ? s : fallback;
 }
-
 function escapeHtml(value) {
   return display(value, '').replace(/[&<>"']/g, ch => HTML_ESC[ch]);
 }
-
 function escapeAttr(value) {
   return escapeHtml(value).replace(/`/g, '&#96;');
 }
-
 function fmtDate(dt) {
   if (!dt) return '—';
   const d = new Date(dt);
@@ -71,11 +56,7 @@
 
 function badge(status) {
   const normalized = normalizeText(status);
-<<<<<<< HEAD
-  if (!normalized) return '<span class="badge none">No status</span>';
-=======
   if (!normalized) return '<span class="badge none">NO STATUS</span>';
->>>>>>> fec148c1
   const s = normalized.toLowerCase();
   const cls =
     s.includes('pre') ? 'pre-filing' :
@@ -84,24 +65,18 @@
     s.includes('settle') ? 'settlement' :
     s.includes('appeal') ? 'appeal' :
     'open';
-<<<<<<< HEAD
-  return `<span class="badge ${cls}">${escapeHtml(normalized)}</span>`;
-=======
   return `<span class="badge ${cls}">${escapeHtml(normalized.toUpperCase())}</span>`;
->>>>>>> fec148c1
 }
 
 function needsAttention(c) {
   const note = normalizeText(c?.attention || '');
   return note && note.toLowerCase().includes('need');
 }
-
 function parseDueDate(c) {
   if (!c || !c.next_due) return null;
   const d = new Date(c.next_due);
   return Number.isNaN(d) ? null : d;
 }
-
 function startOfDay(d) {
   const copy = new Date(d);
   copy.setHours(0, 0, 0, 0);
@@ -111,14 +86,7 @@
 function categorizeCase(c) {
   const dueDate = parseDueDate(c);
   if (!dueDate) {
-    return {
-      group: 'nodue',
-      accent: 'nodue',
-      pillLabel: 'No deadline set',
-      dueDate: null,
-      diffDays: null,
-      sortValue: Number.POSITIVE_INFINITY,
-    };
+    return { group: 'nodue', accent: 'nodue', pillLabel: 'No deadline set', dueDate: null, diffDays: null, sortValue: Number.POSITIVE_INFINITY };
   }
   const today = startOfDay(new Date());
   const due = startOfDay(dueDate);
@@ -126,139 +94,21 @@
 
   if (diffDays < 0) {
     const overdueDays = Math.abs(diffDays);
-    return {
-      group: 'overdue',
-      accent: 'overdue',
-      pillLabel: overdueDays === 1 ? '1 day overdue' : `${overdueDays} days overdue`,
-      dueDate: due,
-      diffDays,
-      sortValue: due.getTime(),
-    };
+    return { group: 'overdue', accent: 'overdue', pillLabel: overdueDays === 1 ? '1 day overdue' : `${overdueDays} days overdue`, dueDate: due, diffDays, sortValue: due.getTime() };
   }
   if (diffDays === 0) {
-    return {
-      group: 'today',
-      accent: 'today',
-      pillLabel: 'Due today',
-      dueDate: due,
-      diffDays,
-      sortValue: due.getTime(),
-    };
-<<<<<<< HEAD
+    return { group: 'today', accent: 'today', pillLabel: 'Due today', dueDate: due, diffDays, sortValue: due.getTime() };
   }
   if (diffDays === 1) {
-    return {
-      group: 'week',
-      accent: 'week',
-      pillLabel: 'Due tomorrow',
-      dueDate: due,
-      diffDays,
-      sortValue: due.getTime(),
-    };
+    return { group: 'week', accent: 'week', pillLabel: 'Due tomorrow', dueDate: due, diffDays, sortValue: due.getTime() };
   }
   if (diffDays <= 3) {
-    return {
-      group: 'week',
-      accent: 'week',
-      pillLabel: `Due in ${diffDays} days`,
-      dueDate: due,
-      diffDays,
-      sortValue: due.getTime(),
-    };
+    return { group: 'week', accent: 'week', pillLabel: `Due in ${diffDays} days`, dueDate: due, diffDays, sortValue: due.getTime() };
   }
   if (diffDays <= 7) {
-    return {
-      group: 'next',
-      accent: 'next',
-      pillLabel: `Due in ${diffDays} days`,
-      dueDate: due,
-      diffDays,
-      sortValue: due.getTime(),
-    };
-  }
-  return {
-    group: 'later',
-    accent: 'later',
-    pillLabel: `Due in ${diffDays} days`,
-    dueDate: due,
-    diffDays,
-    sortValue: due.getTime(),
-  };
-}
-
-function priorityIcon(info) {
-  switch (info.group) {
-    case 'overdue': return '⛔';
-    case 'today': return '⏰';
-    case 'week': return '⚠️';
-    case 'next': return '🗓️';
-    default: return '📌';
-  }
-}
-
-function priorityFlag(info) {
-  return `<span class="priority-flag ${info.accent}" aria-hidden="true">${priorityIcon(info)}</span>`;
-}
-
-function duePill(info) {
-  if (!info || !info.dueDate) {
-    return '<span class="due-pill nodue"><strong>No deadline</strong><span>Set date</span></span>';
-  }
-  return `<span class="due-pill ${info.accent}"><strong>${escapeHtml(info.pillLabel)}</strong><span>${fmtDate(info.dueDate)}</span></span>`;
-}
-
-function focusText(value) {
-  const text = display(value);
-  if (!text || text === '—') {
-    return '<span class="muted focus-text">No focus logged</span>';
-  }
-  return `<span class="focus-text">${escapeHtml(text)}</span>`;
-}
-
-function row(c, info) {
-  const classes = ['trow', 'row', 'tv-row', info.accent];
-  if (needsAttention(c)) classes.push('needs');
-  const client = display(c.client_name);
-=======
-  }
-  if (diffDays === 1) {
-    return {
-      group: 'week',
-      accent: 'week',
-      pillLabel: 'Due tomorrow',
-      dueDate: due,
-      diffDays,
-      sortValue: due.getTime(),
-    };
-  }
-  if (diffDays <= 3) {
-    return {
-      group: 'week',
-      accent: 'week',
-      pillLabel: `Due in ${diffDays} days`,
-      dueDate: due,
-      diffDays,
-      sortValue: due.getTime(),
-    };
-  }
-  if (diffDays <= 7) {
-    return {
-      group: 'next',
-      accent: 'next',
-      pillLabel: `Due in ${diffDays} days`,
-      dueDate: due,
-      diffDays,
-      sortValue: due.getTime(),
-    };
-  }
-  return {
-    group: 'later',
-    accent: 'later',
-    pillLabel: `Due in ${diffDays} days`,
-    dueDate: due,
-    diffDays,
-    sortValue: due.getTime(),
-  };
+    return { group: 'next', accent: 'next', pillLabel: `Due in ${diffDays} days`, dueDate: due, diffDays, sortValue: due.getTime() };
+  }
+  return { group: 'later', accent: 'later', pillLabel: `Due in ${diffDays} days`, dueDate: due, diffDays, sortValue: due.getTime() };
 }
 
 function fvDot(c) {
@@ -270,56 +120,30 @@
 function priorityIcon(info) {
   switch (info.group) {
     case 'overdue': return '⛔';
-    case 'today': return '⏰';
-    case 'week': return '⚠️';
-    case 'next': return '🗓️';
-    default: return '📌';
-  }
-}
-
+    case 'today':   return '⏰';
+    case 'week':    return '⚠️';
+    case 'next':    return '🗓️';
+    default:        return '📌';
+  }
+}
 function priorityFlag(info) {
   return `<span class="priority-flag ${info.accent}" aria-hidden="true">${priorityIcon(info)}</span>`;
 }
-
 function duePill(info) {
-  if (!info || !info.dueDate) {
-    return '<span class="due-pill nodue"><strong>No deadline</strong><span>Set date</span></span>';
-  }
+  if (!info || !info.dueDate) return '<span class="due-pill nodue"><strong>No deadline</strong><span>Set date</span></span>';
   return `<span class="due-pill ${info.accent}"><strong>${escapeHtml(info.pillLabel)}</strong><span>${fmtDate(info.dueDate)}</span></span>`;
 }
 
 function row(c, info) {
   const classes = ['trow', 'row', info.accent];
   if (needsAttention(c)) classes.push('needs');
->>>>>>> fec148c1
+
   const caseNumber = display(c.case_number);
-  const caseName = display(c.case_name);
-  const caseType = display(c.case_type);
-  const stage = display(c.stage);
-  const paralegal = display(c.paralegal);
-<<<<<<< HEAD
-  const focus = c.current_focus ?? c.current_task;
-  const caseNumberLabel = caseNumber === '—' ? 'No case #' : `Case ${caseNumber}`;
-
-  return `
-  <div class="${classes.join(' ')}" data-group="${info.group}">
-    <div class="cell col-client" title="${escapeAttr(client)}">
-      <div class="client-line">
-        ${priorityFlag(info)}
-        <span class="client-name">${escapeHtml(client)}</span>
-      </div>
-      <div class="client-meta">
-        <span class="micro muted" title="${escapeAttr(caseNumberLabel)}">${escapeHtml(caseNumberLabel)}</span>
-      </div>
-    </div>
-    <div class="cell col-case-name" title="${escapeAttr(caseName)}">${escapeHtml(caseName)}</div>
-    <div class="cell col-type" title="${escapeAttr(caseType)}">${escapeHtml(caseType)}</div>
-    <div class="cell col-stage" title="${escapeAttr(stage)}">${escapeHtml(stage)}</div>
-    <div class="cell col-status">${badge(c.status)}</div>
-    <div class="cell col-focus" title="${escapeAttr(display(focus))}">${focusText(focus)}</div>
-    <div class="cell col-para" title="${escapeAttr(paralegal)}">${escapeHtml(paralegal)}</div>
-=======
-  const focus = display(c.current_task);
+  const caseName   = display(c.case_name);
+  const caseType   = display(c.case_type);
+  const stage      = display(c.stage);
+  const paralegal  = display(c.paralegal);
+  const focus      = display(c.current_task);
 
   return `
   <div class="${classes.join(' ')}" data-group="${info.group}">
@@ -334,7 +158,6 @@
     <div class="cell col-status">${badge(c.status)}</div>
     <div class="cell col-para" title="${escapeAttr(paralegal)}">${escapeHtml(paralegal)}</div>
     <div class="cell col-focus" title="${escapeAttr(focus)}">${escapeHtml(focus)}</div>
->>>>>>> fec148c1
     <div class="cell col-due">${duePill(info)}</div>
   </div>`;
 }
@@ -342,13 +165,11 @@
 function groupRow(group, count) {
   return `<div class="group-row ${group.key}"><span class="group-name">${group.label}</span><span class="group-count">${count}</span></div>`;
 }
-
 function groupCases(list) {
   const buckets = new Map(GROUPS.map(g => [g.key, { ...g, cases: [] }]));
   for (const c of list) {
     const info = categorizeCase(c);
-    const bucket = buckets.get(info.group) || buckets.get('nodue');
-    bucket.cases.push({ case: c, info });
+    (buckets.get(info.group) || buckets.get('nodue')).cases.push({ case: c, info });
   }
   const grouped = Array.from(buckets.values()).sort((a, b) => a.order - b.order);
   for (const group of grouped) {
@@ -357,13 +178,6 @@
   return grouped.filter(group => group.cases.length > 0);
 }
 
-<<<<<<< HEAD
-function pluralizeCase(count) {
-  return count === 1 ? '1 case' : `${count} cases`;
-}
-
-=======
->>>>>>> fec148c1
 function updateMetrics(grouped) {
   const counts = { overdue: 0, today: 0, week: 0, next: 0, later: 0, nodue: 0 };
   let total = 0;
@@ -375,46 +189,32 @@
   const weekTotal = (counts.week || 0) + (counts.next || 0);
   const metrics = {
     metricOverdue: counts.overdue || 0,
-    metricToday: counts.today || 0,
-    metricWeek: weekTotal,
-    metricTotal: total,
+    metricToday:   counts.today || 0,
+    metricWeek:    weekTotal,
+    metricTotal:   total,
   };
   for (const [id, value] of Object.entries(metrics)) {
     const el = metricEl(id);
     if (el) el.textContent = value;
   }
-<<<<<<< HEAD
-  const totalLabel = totalLabelEl();
-  if (totalLabel) totalLabel.textContent = pluralizeCase(total);
-  const hint = totalHintEl();
-  if (hint) {
-    const stamp = data?.generated_at ? new Date(data.generated_at) : null;
-    if (stamp && !Number.isNaN(stamp)) {
-      hint.textContent = `Updated ${stamp.toLocaleTimeString([], { hour: 'numeric', minute: '2-digit' })}`;
-    } else {
-      hint.textContent = 'Tracking on this board';
-    }
-  }
-=======
->>>>>>> fec148c1
 }
 
 function renderPriority(grouped) {
   const el = priorityEl();
   if (!el) return;
   const urgent = grouped
-    .filter(group => ['overdue', 'today', 'week', 'next'].includes(group.key))
-    .flatMap(group => group.cases.map(item => ({ ...item, group: group.key })));
-  urgent.sort((a, b) => (a.info.sortValue - b.info.sortValue));
+    .filter(g => ['overdue', 'today', 'week', 'next'].includes(g.key))
+    .flatMap(g => g.cases.map(item => ({ ...item, group: g.key })));
+  urgent.sort((a, b) => a.info.sortValue - b.info.sortValue);
   const top = urgent.slice(0, 4);
   if (!top.length) {
     el.innerHTML = '<div class="priority-empty">No urgent deadlines in the next week.</div>';
     return;
   }
   el.innerHTML = top.map(({ case: c, info }) => {
-    const name = display(c.case_name);
-    const dueText = info.dueDate ? `${info.pillLabel} · ${fmtDate(info.dueDate)}` : 'No deadline';
-    const owner = display(c.paralegal);
+    const name   = display(c.case_name);
+    const owner  = display(c.paralegal);
+    const dueTxt = info.dueDate ? `${info.pillLabel} · ${fmtDate(info.dueDate)}` : 'No deadline';
     return `
       <div class="priority-item ${info.accent}" role="listitem">
         <div class="priority-top">
@@ -422,7 +222,7 @@
           <span class="priority-name" title="${escapeAttr(name)}">${escapeHtml(name)}</span>
         </div>
         <div class="priority-meta">
-          <span class="priority-due">${escapeHtml(dueText)}</span>
+          <span class="priority-due">${escapeHtml(dueTxt)}</span>
           <span class="priority-owner" title="${escapeAttr(owner)}">${escapeHtml(owner)}</span>
         </div>
       </div>`;
@@ -430,37 +230,19 @@
 }
 
 function sizeBoard() {
-<<<<<<< HEAD
-  const scroller = scrollerEl();
-  if (!scroller) return;
-  const headerH = document.querySelector('.header')?.offsetHeight || 0;
-  const metricsH = document.querySelector('.tv-insights')?.offsetHeight || 0;
-  const padding = 140;
-  const max = Math.max(window.innerHeight - headerH - metricsH - padding, 360);
-  scroller.style.maxHeight = `${max}px`;
-=======
-  const headerH = document.querySelector('.header')?.offsetHeight || 0;
-  const glanceH = document.querySelector('.glance')?.offsetHeight || 0;
+  const headerH   = document.querySelector('.header')?.offsetHeight || 0;
+  const glanceH   = document.querySelector('.glance')?.offsetHeight || 0;
   const priorityH = document.querySelector('.priority-panel')?.offsetHeight || 0;
-  const margin = 72;
+  const margin    = 72;
   const max = Math.max(window.innerHeight - headerH - glanceH - priorityH - margin, 320);
-  boardEl().style.maxHeight = `${max}px`;
->>>>>>> fec148c1
+  const board = boardEl();
+  if (board) board.style.maxHeight = `${max}px`;
 }
 
 function render() {
   const list = Array.isArray(data?.cases) ? data.cases : [];
   const grouped = groupCases(list);
-<<<<<<< HEAD
-  if (!grouped.length) {
-    rowsEl().innerHTML = '<div class="empty-state tv-empty">No active cases on the board.</div>';
-    updateMetrics(grouped);
-    renderPriority(grouped);
-    sizeBoard();
-    return;
-  }
-=======
->>>>>>> fec148c1
+
   const fragments = [];
   for (const group of grouped) {
     fragments.push(groupRow(group, group.cases.length));
@@ -480,32 +262,23 @@
   resetScroll();
 }
 
-function formatHeaderDate(date) {
-  return date.toLocaleDateString(undefined, { weekday: 'long', month: 'long', day: 'numeric' });
-}
-
 function tickClock() {
   const now = new Date();
-<<<<<<< HEAD
-  const clock = clockEl();
-  if (clock) clock.textContent = now.toLocaleTimeString([], { hour: 'numeric', minute: '2-digit', second: '2-digit' });
-  const date = dateEl();
-  if (date) date.textContent = formatHeaderDate(now);
-=======
-  clockEl().textContent = now.toLocaleTimeString(undefined, { hour: 'numeric', minute: '2-digit', second: '2-digit' });
->>>>>>> fec148c1
+  const el = clockEl();
+  if (el) el.textContent = now.toLocaleTimeString(undefined, { hour: 'numeric', minute: '2-digit', second: '2-digit' });
 }
 
 function resetScroll() {
-  const el = scrollerEl();
+  const el = boardEl();
   if (!el) return;
   el.scrollTop = 0;
   autoscrollState = { dir: 1, pauseUntil: 0 };
 }
 
 function autoScroll(ts) {
-  const el = scrollerEl();
+  const el = boardEl();
   if (!el) { rafId = requestAnimationFrame(autoScroll); return; }
+
   const max = el.scrollHeight - el.clientHeight;
   if (max <= 0) { rafId = requestAnimationFrame(autoScroll); return; }
 
